---
# Create all the CustomResourceDefinitions needed for
# Calico policy and networking mode.

apiVersion: apiextensions.k8s.io/v1beta1
kind: CustomResourceDefinition
metadata:
  name: felixconfigurations.crd.projectcalico.org
  labels:
    role.kubernetes.io/networking: "1"
spec:
  scope: Cluster
  group: crd.projectcalico.org
  version: v1
  names:
    kind: FelixConfiguration
    plural: felixconfigurations
    singular: felixconfiguration
---

apiVersion: apiextensions.k8s.io/v1beta1
kind: CustomResourceDefinition
metadata:
  name: ipamblocks.crd.projectcalico.org
spec:
  scope: Cluster
  group: crd.projectcalico.org
  version: v1
  names:
    kind: IPAMBlock
    plural: ipamblocks
    singular: ipamblock

---

apiVersion: apiextensions.k8s.io/v1beta1
kind: CustomResourceDefinition
metadata:
  name: blockaffinities.crd.projectcalico.org
spec:
  scope: Cluster
  group: crd.projectcalico.org
  version: v1
  names:
    kind: BlockAffinity
    plural: blockaffinities
    singular: blockaffinity

---

apiVersion: apiextensions.k8s.io/v1beta1
kind: CustomResourceDefinition
metadata:
  name: ipamhandles.crd.projectcalico.org
spec:
  scope: Cluster
  group: crd.projectcalico.org
  version: v1
  names:
    kind: IPAMHandle
    plural: ipamhandles
    singular: ipamhandle

---

apiVersion: apiextensions.k8s.io/v1beta1
kind: CustomResourceDefinition
metadata:
  name: ipamconfigs.crd.projectcalico.org
spec:
  scope: Cluster
  group: crd.projectcalico.org
  version: v1
  names:
    kind: IPAMConfig
    plural: ipamconfigs
    singular: ipamconfig

---
apiVersion: apiextensions.k8s.io/v1beta1
kind: CustomResourceDefinition
metadata:
  name: bgppeers.crd.projectcalico.org
  labels:
    role.kubernetes.io/networking: "1"
spec:
  scope: Cluster
  group: crd.projectcalico.org
  version: v1
  names:
    kind: BGPPeer
    plural: bgppeers
    singular: bgppeer

---

apiVersion: apiextensions.k8s.io/v1beta1
kind: CustomResourceDefinition
metadata:
  name: bgpconfigurations.crd.projectcalico.org
  labels:
    role.kubernetes.io/networking: "1"
spec:
  scope: Cluster
  group: crd.projectcalico.org
  version: v1
  names:
    kind: BGPConfiguration
    plural: bgpconfigurations
    singular: bgpconfiguration

---

apiVersion: apiextensions.k8s.io/v1beta1
kind: CustomResourceDefinition
metadata:
  name: ippools.crd.projectcalico.org
  labels:
    role.kubernetes.io/networking: "1"
spec:
  scope: Cluster
  group: crd.projectcalico.org
  version: v1
  names:
    kind: IPPool
    plural: ippools
    singular: ippool

---

apiVersion: apiextensions.k8s.io/v1beta1
kind: CustomResourceDefinition
metadata:
  name: hostendpoints.crd.projectcalico.org
  labels:
    role.kubernetes.io/networking: "1"
spec:
  scope: Cluster
  group: crd.projectcalico.org
  version: v1
  names:
    kind: HostEndpoint
    plural: hostendpoints
    singular: hostendpoint

---

apiVersion: apiextensions.k8s.io/v1beta1
kind: CustomResourceDefinition
metadata:
  name: clusterinformations.crd.projectcalico.org
  labels:
    role.kubernetes.io/networking: "1"
spec:
  scope: Cluster
  group: crd.projectcalico.org
  version: v1
  names:
    kind: ClusterInformation
    plural: clusterinformations
    singular: clusterinformation

---

apiVersion: apiextensions.k8s.io/v1beta1
kind: CustomResourceDefinition
metadata:
  name: globalnetworkpolicies.crd.projectcalico.org
  labels:
    role.kubernetes.io/networking: "1"
spec:
  scope: Cluster
  group: crd.projectcalico.org
  version: v1
  names:
    kind: GlobalNetworkPolicy
    plural: globalnetworkpolicies
    singular: globalnetworkpolicy

---

apiVersion: apiextensions.k8s.io/v1beta1
kind: CustomResourceDefinition
metadata:
  name: globalnetworksets.crd.projectcalico.org
  labels:
    role.kubernetes.io/networking: "1"
spec:
  scope: Cluster
  group: crd.projectcalico.org
  version: v1
  names:
    kind: GlobalNetworkSet
    plural: globalnetworksets
    singular: globalnetworkset

---

apiVersion: apiextensions.k8s.io/v1beta1
kind: CustomResourceDefinition
metadata:
  name: networkpolicies.crd.projectcalico.org
  labels:
    role.kubernetes.io/networking: "1"
spec:
  scope: Namespaced
  group: crd.projectcalico.org
  version: v1
  names:
    kind: NetworkPolicy
    plural: networkpolicies
    singular: networkpolicy
---

apiVersion: apiextensions.k8s.io/v1beta1
kind: CustomResourceDefinition
metadata:
  name: networksets.crd.projectcalico.org
spec:
  scope: Namespaced
  group: crd.projectcalico.org
  version: v1
  names:
    kind: NetworkSet
    plural: networksets
    singular: networkset
---

# This ConfigMap is used to configure a self-hosted Calico installation.
kind: ConfigMap
apiVersion: v1
metadata:
  name: calico-config
  namespace: kube-system
  labels:
    role.kubernetes.io/networking: "1"
data:
  # To enable Typha, set this to "calico-typha" *and* set a non-zero value for Typha replicas
  # below.  We recommend using Typha if you have more than 50 nodes. Above 100 nodes it is
  # essential.
  typha_service_name: "none"

  # TODO: Do we want to configure this?
  # Configure the MTU to use
  veth_mtu: "1440"

  # Configure the Calico backend to use.
  calico_backend: "bird"

  # The CNI network configuration to install on each node.
  cni_network_config: |-
    {
      "name": "k8s-pod-network",
      "cniVersion": "0.3.0",
      "plugins": [
        {
          "type": "calico",
          "log_level": "info",
          "datastore_type": "kubernetes",
          "nodename": "__KUBERNETES_NODE_NAME__",
          "mtu": __CNI_MTU__,
          "ipam": {
            "type": "host-local",
            "subnet": "usePodCidr"
          },
          "policy": {
            "type": "k8s"
          },
          "kubernetes": {
            "kubeconfig": "/etc/cni/net.d/__KUBECONFIG_FILENAME__"
          }
        },
        {
          "type": "portmap",
          "snat": true,
          "capabilities": {"portMappings": true}
        }
      ]
    }

---

apiVersion: v1
kind: ServiceAccount
metadata:
  name: calico-node
  namespace: kube-system
  labels:
    role.kubernetes.io/networking: "1"
---

# Include a clusterrole for the calico-node DaemonSet,
# and bind it to the calico-node serviceaccount.
kind: ClusterRole
apiVersion: rbac.authorization.k8s.io/v1
metadata:
  name: calico-node
  labels:
    role.kubernetes.io/networking: "1"
rules:
  # The CNI plugin needs to get pods, nodes, and namespaces.
  - apiGroups: [""]
    resources:
      - pods
      - nodes
      - namespaces
    verbs:
      - get
  - apiGroups: [""]
    resources:
      - endpoints
      - services
    verbs:
      # Used to discover service IPs for advertisement.
      - watch
      - list
      # Used to discover Typhas.
      - get
  - apiGroups: [""]
    resources:
      - nodes/status
    verbs:
      # Needed for clearing NodeNetworkUnavailable flag.
      - patch
      # Calico stores some configuration information in node annotations.
      - update
  # Watch for changes to Kubernetes NetworkPolicies.
  - apiGroups: ["networking.k8s.io"]
    resources:
      - networkpolicies
    verbs:
      - watch
      - list
  # Used by Calico for policy information.
  - apiGroups: [""]
    resources:
      - pods
      - namespaces
      - serviceaccounts
    verbs:
      - list
      - watch
  # The CNI plugin patches pods/status.
  - apiGroups: [""]
    resources:
      - pods/status
    verbs:
      - patch
  # Calico monitors various CRDs for config.
  - apiGroups: ["crd.projectcalico.org"]
    resources:
      - globalfelixconfigs
      - felixconfigurations
      - bgppeers
      - globalbgpconfigs
      - bgpconfigurations
      - ippools
      - ipamblocks
      - globalnetworkpolicies
      - globalnetworksets
      - networkpolicies
      - networksets
      - clusterinformations
      - hostendpoints
    verbs:
      - get
      - list
      - watch
  # Calico must create and update some CRDs on startup.
  - apiGroups: ["crd.projectcalico.org"]
    resources:
      - ippools
      - felixconfigurations
      - clusterinformations
    verbs:
      - create
      - update
  # Calico stores some configuration information on the node.
  - apiGroups: [""]
    resources:
      - nodes
    verbs:
      - get
      - list
      - watch
  # These permissions are only requried for upgrade from v2.6, and can
  # be removed after upgrade or on fresh installations.
  - apiGroups: ["crd.projectcalico.org"]
    resources:
      - bgpconfigurations
      - bgppeers
    verbs:
      - create
      - update
  # These permissions are required for Calico CNI to perform IPAM allocations.
  - apiGroups: ["crd.projectcalico.org"]
    resources:
      - blockaffinities
      - ipamblocks
      - ipamhandles
    verbs:
      - get
      - list
      - create
      - update
      - delete
  - apiGroups: ["crd.projectcalico.org"]
    resources:
      - ipamconfigs
    verbs:
      - get
  # Block affinities must also be watchable by confd for route aggregation.
  - apiGroups: ["crd.projectcalico.org"]
    resources:
      - blockaffinities
    verbs:
      - watch
  # The Calico IPAM migration needs to get daemonsets. These permissions can be
  # removed if not upgrading from an installation using host-local IPAM.
  - apiGroups: ["apps"]
    resources:
      - daemonsets
    verbs:
      - get
---
apiVersion: rbac.authorization.k8s.io/v1
kind: ClusterRoleBinding
metadata:
  name: calico-node
  labels:
    role.kubernetes.io/networking: "1"
roleRef:
  apiGroup: rbac.authorization.k8s.io
  kind: ClusterRole
  name: calico-node
subjects:
- kind: ServiceAccount
  name: calico-node
  namespace: kube-system
---

<<<<<<< HEAD
=======
# This manifest scales the Calico Kubernetes controllers down to size 0.
# They are not needed in CRD mode.
# See https://github.com/projectcalico/kube-controllers
>>>>>>> 7acb2ed4
apiVersion: apps/v1
kind: Deployment
metadata:
  name: calico-kube-controllers
  namespace: kube-system
  labels:
    k8s-app: calico-kube-controllers
    role.kubernetes.io/networking: "1"
spec:
  selector:
    matchLabels:
      k8s-app: calico-kube-controllers
  # The controllers can only have a single active instance.
<<<<<<< HEAD
  replicas: 1
=======
  replicas: 0
>>>>>>> 7acb2ed4
  strategy:
    type: Recreate
  template:
    metadata:
      name: calico-kube-controllers
      namespace: kube-system
      labels:
        k8s-app: calico-kube-controllers
        role.kubernetes.io/networking: "1"
    spec:
<<<<<<< HEAD
      hostNetwork: true
      serviceAccount: calico-node
      serviceAccountName: calico-node
      containers:
        - name: calico-kube-controllers
          image: quay.io/calico/kube-controllers:v3.7.4
          env:
            # Choose which controllers to run.
            - name: ENABLED_CONTROLLERS
              value: node
            - name: DATASTORE_TYPE
              value: kubernetes
          readinessProbe:
            exec:
              command:
              - /usr/bin/check-status
              - -r
---
=======
      containers:
        - name: calico-kube-controllers
          image: quay.io/calico/kube-controllers:v3.7.4
      initContainers:
        - name: migrate
          image: calico/upgrade:v1.0.5
>>>>>>> 7acb2ed4

---

# This manifest installs the calico/node container, as well
# as the Calico CNI plugins and network config on
# each master and worker node in a Kubernetes cluster.
kind: DaemonSet
apiVersion: apps/v1
metadata:
  name: calico-node
  namespace: kube-system
  labels:
    k8s-app: calico-node
    role.kubernetes.io/networking: "1"
spec:
  selector:
    matchLabels:
      k8s-app: calico-node
  updateStrategy:
    type: RollingUpdate
    rollingUpdate:
      maxUnavailable: 1
  template:
    metadata:
      labels:
        k8s-app: calico-node
        role.kubernetes.io/networking: "1"
      annotations:
        scheduler.alpha.kubernetes.io/critical-pod: ''
    spec:
      hostNetwork: true
      tolerations:
        # Make sure calico/node gets scheduled on all nodes.
        - effect: NoSchedule
          operator: Exists
        # Mark the pod as a critical add-on for rescheduling.
        - key: CriticalAddonsOnly
          operator: Exists
        - effect: NoExecute
          operator: Exists
      serviceAccountName: calico-node
      # Minimize downtime during a rolling upgrade or deletion; tell Kubernetes to do a "force
      # deletion": https://kubernetes.io/docs/concepts/workloads/pods/pod/#termination-of-pods.
      terminationGracePeriodSeconds: 0
      initContainers:
        # This container installs the Calico CNI binaries
        # and CNI network config file on each node.
        - name: install-cni
          image: quay.io/calico/cni:v3.7.4
          command: ["/install-cni.sh"]
          env:
            # Name of the CNI config file to create.
            - name: CNI_CONF_NAME
              value: "10-calico.conflist"
            # The CNI network config to install on each node.
            - name: CNI_NETWORK_CONFIG
              valueFrom:
                configMapKeyRef:
                  name: calico-config
                  key: cni_network_config
            # Set the hostname based on the k8s node name.
            - name: KUBERNETES_NODE_NAME
              valueFrom:
                fieldRef:
                  fieldPath: spec.nodeName
            # CNI MTU Config variable
            - name: CNI_MTU
              valueFrom:
                configMapKeyRef:
                  name: calico-config
                  key: veth_mtu
            # Prevents the container from sleeping forever.
            - name: SLEEP
              value: "false"
          volumeMounts:
            - mountPath: /host/opt/cni/bin
              name: cni-bin-dir
            - mountPath: /host/etc/cni/net.d
              name: cni-net-dir
      containers:
        # Runs calico/node container on each Kubernetes node.  This
        # container programs network policy and routes on each
        # host.
        - name: calico-node
          image: quay.io/calico/node:v3.7.4
          env:
            # Use Kubernetes API as the backing datastore.
            - name: DATASTORE_TYPE
              value: "kubernetes"
            # Typha support: controlled by the ConfigMap.
            - name: FELIX_TYPHAK8SSERVICENAME
              valueFrom:
                configMapKeyRef:
                  name: calico-config
                  key: typha_service_name
            # Wait for the datastore.
            - name: WAIT_FOR_DATASTORE
              value: "true"
            # Set based on the k8s node name.
            - name: NODENAME
              valueFrom:
                fieldRef:
                  fieldPath: spec.nodeName
            # Choose the backend to use.
            - name: CALICO_NETWORKING_BACKEND
              valueFrom:
                configMapKeyRef:
                  name: calico-config
                  key: calico_backend
            # Cluster type to identify the deployment type
            - name: CLUSTER_TYPE
              # was value: "k8s,bgp"
              value: "kops,bgp"
            # Auto-detect the BGP IP address.
            - name: IP
              value: "autodetect"
            # Enable IPIP
            - name: CALICO_IPV4POOL_IPIP
              # was value: "Always"
              value: "{{- if and (eq .CloudProvider "aws") (.Networking.Calico.CrossSubnet) -}}cross-subnet{{- else -}}always{{- end -}}"
            # Set MTU for tunnel device used if ipip is enabled
            - name: FELIX_IPINIPMTU
              valueFrom:
                configMapKeyRef:
                  name: calico-config
                  key: veth_mtu
            # The default IPv4 pool to create on startup if none exists. Pod IPs will be
            # chosen from this range. Changing this value after installation will have
            # no effect. This should fall within `--cluster-cidr`.
            - name: CALICO_IPV4POOL_CIDR
              value: "{{ .KubeControllerManager.ClusterCIDR }}"
            # Disable file logging so `kubectl logs` works.
            - name: CALICO_DISABLE_FILE_LOGGING
              value: "true"
            # Set Felix endpoint to host default action to ACCEPT.
            - name: FELIX_DEFAULTENDPOINTTOHOSTACTION
              value: "ACCEPT"
            # Disable IPv6 on Kubernetes.
            - name: FELIX_IPV6SUPPORT
              value: "false"
            # Set Felix logging to the desired level
            - name: FELIX_LOGSEVERITYSCREEN
              value: "{{- or .Networking.Calico.LogSeverityScreen "info" }}"
            - name: FELIX_HEALTHENABLED
              value: "true"

            # kops additions
            # Set to enable the experimental Prometheus metrics server
            - name: FELIX_PROMETHEUSMETRICSENABLED
              value: "{{- or .Networking.Calico.PrometheusMetricsEnabled "false" }}"
            # TCP port that the Prometheus metrics server should bind to
            - name: FELIX_PROMETHEUSMETRICSPORT
              value: "{{- or .Networking.Calico.PrometheusMetricsPort "9091" }}"
            # Enable Prometheus Go runtime metrics collection
            - name: FELIX_PROMETHEUSGOMETRICSENABLED
              value: "{{- or .Networking.Calico.PrometheusGoMetricsEnabled "true" }}"
            # Enable Prometheus process metrics collection
            - name: FELIX_PROMETHEUSPROCESSMETRICSENABLED
              value: "{{- or .Networking.Calico.PrometheusProcessMetricsEnabled "true" }}"

            # TODO: In previous versions, no longer needed?
            # Set noderef for node controller.
            #- name: CALICO_K8S_NODE_REF
            #  valueFrom:
            #    fieldRef:
            #      fieldPath: spec.nodeName
          securityContext:
            privileged: true
          resources:
            requests:
              cpu: 10m
          livenessProbe:
            httpGet:
              path: /liveness
              port: 9099
              host: localhost
            periodSeconds: 10
            initialDelaySeconds: 10
            failureThreshold: 6
          readinessProbe:
            exec:
              command:
              - /bin/calico-node
              - -bird-ready
              - -felix-ready
            periodSeconds: 10
          volumeMounts:
            - mountPath: /lib/modules
              name: lib-modules
              readOnly: true
            - mountPath: /run/xtables.lock
              name: xtables-lock
              readOnly: false
            - mountPath: /var/run/calico
              name: var-run-calico
              readOnly: false
            - mountPath: /var/lib/calico
              name: var-lib-calico
              readOnly: false
            # TODO: Still needed?
            # Necessary for gossip based DNS
            - mountPath: /etc/hosts
              name: etc-hosts
              readOnly: true
      volumes:
        # Used by calico/node.
        - name: lib-modules
          hostPath:
            path: /lib/modules
        - name: var-run-calico
          hostPath:
            path: /var/run/calico
        - name: var-lib-calico
          hostPath:
            path: /var/lib/calico
        - name: xtables-lock
          hostPath:
            path: /run/xtables.lock
            type: FileOrCreate
        # Used to install CNI.
        - name: cni-bin-dir
          hostPath:
            path: /opt/cni/bin
        - name: cni-net-dir
          hostPath:
            path: /etc/cni/net.d
        # TODO: Still needed?
        # Necessary for gossip based DNS
        - name: etc-hosts
          hostPath:
            path: /etc/hosts

---

{{ if and (eq .CloudProvider "aws") (.Networking.Calico.CrossSubnet) -}}
# This manifest installs the k8s-ec2-srcdst container, which disables
# src/dst ip checks to allow BGP to function for calico for hosts within subnets
# This only applies for AWS environments.
---

kind: ClusterRole
apiVersion: rbac.authorization.k8s.io/v1
metadata:
  name: k8s-ec2-srcdst
  labels:
    role.kubernetes.io/networking: "1"
rules:
- apiGroups:
  - ""
  resources:
  - nodes
  verbs:
  - get
  - list
  - watch
  - update
  - patch

---

apiVersion: v1
kind: ServiceAccount
metadata:
  name: k8s-ec2-srcdst
  namespace: kube-system
  labels:
    role.kubernetes.io/networking: "1"
---

kind: ClusterRoleBinding
apiVersion: rbac.authorization.k8s.io/v1
metadata:
  name: k8s-ec2-srcdst
  labels:
    role.kubernetes.io/networking: "1"
roleRef:
  apiGroup: rbac.authorization.k8s.io
  kind: ClusterRole
  name: k8s-ec2-srcdst
subjects:
- kind: ServiceAccount
  name: k8s-ec2-srcdst
  namespace: kube-system

---

apiVersion: apps/v1
kind: Deployment
metadata:
  name: k8s-ec2-srcdst
  namespace: kube-system
  labels:
    k8s-app: k8s-ec2-srcdst
    role.kubernetes.io/networking: "1"
spec:
  replicas: 1
  selector:
    matchLabels:
      k8s-app: k8s-ec2-srcdst
  template:
    metadata:
      labels:
        k8s-app: k8s-ec2-srcdst
        role.kubernetes.io/networking: "1"
      annotations:
        scheduler.alpha.kubernetes.io/critical-pod: ''
    spec:
      hostNetwork: true
      tolerations:
      - key: node-role.kubernetes.io/master
        effect: NoSchedule
      - key: CriticalAddonsOnly
        operator: Exists
      serviceAccountName: k8s-ec2-srcdst
      containers:
        - image: ottoyiu/k8s-ec2-srcdst:v0.2.1
          name: k8s-ec2-srcdst
          resources:
            requests:
              cpu: 10m
              memory: 64Mi
          env:
            - name: AWS_REGION
              value: {{ Region }}
          volumeMounts:
            - name: ssl-certs
              mountPath: "/etc/ssl/certs/ca-certificates.crt"
              readOnly: true
          imagePullPolicy: "Always"
      volumes:
        - name: ssl-certs
          hostPath:
            path: "/etc/ssl/certs/ca-certificates.crt"
      nodeSelector:
        node-role.kubernetes.io/master: ""
{{- end -}}<|MERGE_RESOLUTION|>--- conflicted
+++ resolved
@@ -439,12 +439,6 @@
   namespace: kube-system
 ---
 
-<<<<<<< HEAD
-=======
-# This manifest scales the Calico Kubernetes controllers down to size 0.
-# They are not needed in CRD mode.
-# See https://github.com/projectcalico/kube-controllers
->>>>>>> 7acb2ed4
 apiVersion: apps/v1
 kind: Deployment
 metadata:
@@ -458,11 +452,7 @@
     matchLabels:
       k8s-app: calico-kube-controllers
   # The controllers can only have a single active instance.
-<<<<<<< HEAD
   replicas: 1
-=======
-  replicas: 0
->>>>>>> 7acb2ed4
   strategy:
     type: Recreate
   template:
@@ -473,7 +463,6 @@
         k8s-app: calico-kube-controllers
         role.kubernetes.io/networking: "1"
     spec:
-<<<<<<< HEAD
       hostNetwork: true
       serviceAccount: calico-node
       serviceAccountName: calico-node
@@ -491,15 +480,6 @@
               command:
               - /usr/bin/check-status
               - -r
----
-=======
-      containers:
-        - name: calico-kube-controllers
-          image: quay.io/calico/kube-controllers:v3.7.4
-      initContainers:
-        - name: migrate
-          image: calico/upgrade:v1.0.5
->>>>>>> 7acb2ed4
 
 ---
 
