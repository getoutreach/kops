--- conflicted
+++ resolved
@@ -181,12 +181,9 @@
 }
 
 func (m *MockAutoscaling) DescribeAutoScalingGroupsPages(request *autoscaling.DescribeAutoScalingGroupsInput, callback func(*autoscaling.DescribeAutoScalingGroupsOutput, bool) bool) error {
-<<<<<<< HEAD
 	if request.MaxRecords != nil {
 		klog.Fatalf("MaxRecords not implemented")
 	}
-=======
->>>>>>> 3119346e
 	if request.NextToken != nil {
 		klog.Fatalf("NextToken not implemented")
 	}
